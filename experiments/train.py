--- conflicted
+++ resolved
@@ -13,24 +13,29 @@
 import transformers
 from rich.console import Console
 from rich.logging import RichHandler
-from rich.progress import BarColumn, Progress, SpinnerColumn, TaskProgressColumn, TextColumn, TimeRemainingColumn
+from rich.progress import (
+    BarColumn,
+    Progress,
+    SpinnerColumn,
+    TaskProgressColumn,
+    TextColumn,
+    TimeRemainingColumn,
+)
 from rich.theme import Theme
 from torch.nn import CrossEntropyLoss
 from torch.optim.optimizer import ParamsT
 from transformers import AutoTokenizer
 
 from kblam.kb_encoder import KBEncoder
-<<<<<<< HEAD
 from kblam.models.kblam_config import KBLaMConfig
-from kblam.models.llama_model import KblamLlamaForCausalLM
-from kblam.models.phi3_model import KBLaMPhi3ForCausalLM
-=======
 from kblam.models.llama3_2_model import KblamLlamaForCausalLM
 from kblam.models.phi3_model import KBLaMPhi3ForCausalLM
-from kblam.models.kblam_config import KBLaMConfig
->>>>>>> d7c0e54e
-from kblam.utils.data_utils import aug_row, generate_multi_entity_qa, get_i_dont_know_ans
-from kblam.utils.train_utils import get_kb_embd, context_set_size_scheduler
+from kblam.utils.data_utils import (
+    aug_row,
+    generate_multi_entity_qa,
+    get_i_dont_know_ans,
+)
+from kblam.utils.train_utils import context_set_size_scheduler, get_kb_embd
 
 LOGFORMAT = "%(asctime)s - %(name)s - %(levelname)s - %(message)s"
 LOGFORMAT_RICH = "%(message)s"
@@ -314,17 +319,16 @@
         ).astype("float32")
     return key_embds, value_embds
 
-<<<<<<< HEAD
+
 def context_set_size_scheduler(epoch: int, kb_size: str | int) -> int:
-    """Determines the KB size for the current training step """
+    """Determines the KB size for the current training step"""
     if kb_size == "dynamic":
         return np.random.randint(10, 200)
     if not kb_size:
         round = (epoch) // 100
         return 4 * (round + 1)
     return kb_size
-=======
->>>>>>> d7c0e54e
+
 
 def get_step_config(
     current_accum_step: int,
@@ -572,13 +576,9 @@
         kb_config = KBLaMConfig(
             sep_query_head=self.sep_query_head,
             kb_layer_frequency=self.actual_kb_token_layer_frequency,
-<<<<<<< HEAD
             **self.model.config.to_dict(),
         )
         self.model.config = kb_config
-=======
-        )
->>>>>>> d7c0e54e
 
         with create_custom_progress_bar(console=console) as pbar:
             task = pbar.add_task("Training", total=self.num_epochs, loss=100)
@@ -611,10 +611,6 @@
                         attention_mask=attention_masks,
                         kb_kvs=kb_embedding,
                         output_attentions=True,
-<<<<<<< HEAD
-=======
-                        kb_config=kb_config,
->>>>>>> d7c0e54e
                     )
                     logits = out["logits"]
 
